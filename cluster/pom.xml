<?xml version="1.0"?>
<project xmlns="http://maven.apache.org/POM/4.0.0" xmlns:xsi="http://www.w3.org/2001/XMLSchema-instance" xsi:schemaLocation="http://maven.apache.org/POM/4.0.0 http://maven.apache.org/xsd/maven-4.0.0.xsd">
    <modelVersion>4.0.0</modelVersion>
    <parent>
        <artifactId>mastfrog-parent</artifactId>
        <groupId>com.mastfrog</groupId>
<<<<<<< HEAD
        <version>1.6.2-netty-5</version>
=======
        <version>1.6.3</version>
>>>>>>> 8196cc31
        <relativePath/>
    </parent>
    <artifactId>cluster</artifactId>
    <name>Cluster</name>
    <dependencies>
        <dependency>
            <groupId>com.google.inject</groupId>
            <artifactId>guice</artifactId>
            <type>jar</type>
        </dependency>
        <dependency>
            <groupId>com.mastfrog</groupId>
            <artifactId>util</artifactId>
            <type>jar</type>
        </dependency>
    </dependencies>
</project><|MERGE_RESOLUTION|>--- conflicted
+++ resolved
@@ -4,11 +4,7 @@
     <parent>
         <artifactId>mastfrog-parent</artifactId>
         <groupId>com.mastfrog</groupId>
-<<<<<<< HEAD
-        <version>1.6.2-netty-5</version>
-=======
-        <version>1.6.3</version>
->>>>>>> 8196cc31
+        <version>1.6.3-netty-5</version>
         <relativePath/>
     </parent>
     <artifactId>cluster</artifactId>
